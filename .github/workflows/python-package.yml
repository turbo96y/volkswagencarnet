# This workflow will install Python dependencies, run tests and lint with a variety of Python versions
# For more information see: https://help.github.com/actions/language-and-framework-guides/using-python-with-github-actions

name: Python package

<<<<<<< HEAD
on: push

# on:
#   push:
#     branches: [master, develop]
#   pull_request:
#     branches: [master, develop]
=======
on: [push, pull_request]

# on:
# push:
#   branches: [master]
# pull_request:
#   branches: [master]
>>>>>>> a1694e41

jobs:
  build:
    runs-on: ubuntu-latest
    strategy:
      matrix:
        python-version: [3.6, 3.7, 3.8]

    steps:
      - uses: actions/checkout@v2
      - name: Set up Python ${{ matrix.python-version }}
        uses: actions/setup-python@v2
        with:
          python-version: ${{ matrix.python-version }}
      - name: Install dependencies
        run: |
          python -m pip install --upgrade pip
          pip install flake8 pytest
          if [ -f requirements.txt ]; then pip install -r requirements.txt; fi
      - name: Lint with flake8
        run: |
          # stop the build if there are Python syntax errors or undefined names
          flake8 . --count --select=E9,F63,F7,F82 --show-source --statistics
          # exit-zero treats all errors as warnings. The GitHub editor is 127 chars wide
          flake8 . --count --exit-zero --max-complexity=10 --max-line-length=127 --statistics
      # - name: Test with pytest
      #   run: |
      #     pytest<|MERGE_RESOLUTION|>--- conflicted
+++ resolved
@@ -3,23 +3,7 @@
 
 name: Python package
 
-<<<<<<< HEAD
-on: push
-
-# on:
-#   push:
-#     branches: [master, develop]
-#   pull_request:
-#     branches: [master, develop]
-=======
 on: [push, pull_request]
-
-# on:
-# push:
-#   branches: [master]
-# pull_request:
-#   branches: [master]
->>>>>>> a1694e41
 
 jobs:
   build:
